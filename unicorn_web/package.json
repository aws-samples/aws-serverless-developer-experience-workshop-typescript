--- conflicted
+++ resolved
@@ -16,18 +16,6 @@
     "unit": "jest --config=jest.config.test.unit.ts"
   },
   "dependencies": {
-<<<<<<< HEAD
-    "@aws-lambda-powertools/commons": "^2.20.0",
-    "@aws-lambda-powertools/logger": "^2.20.0",
-    "@aws-lambda-powertools/metrics": "^2.20.0",
-    "@aws-lambda-powertools/tracer": "^2.20.0",
-    "@aws-sdk/client-cloudformation": "^3.859.0",
-    "@aws-sdk/client-cloudwatch-logs": "^3.812.0",
-    "@aws-sdk/client-dynamodb": "^3.812.0",
-    "@aws-sdk/client-eventbridge": "^3.812.0",
-    "@aws-sdk/lib-dynamodb": "^3.814.0",
-    "@aws-sdk/util-dynamodb": "^3.812.0",
-=======
     "@aws-lambda-powertools/commons": "^2.25.2",
     "@aws-lambda-powertools/logger": "^2.25.2",
     "@aws-lambda-powertools/metrics": "^2.25.2",
@@ -38,7 +26,6 @@
     "@aws-sdk/client-eventbridge": "^3.883.0",
     "@aws-sdk/lib-dynamodb": "^3.883.0",
     "@aws-sdk/util-dynamodb": "^3.883.0",
->>>>>>> dcf2eacd
     "aws-lambda": "^1.0.7"
   },
   "devDependencies": {

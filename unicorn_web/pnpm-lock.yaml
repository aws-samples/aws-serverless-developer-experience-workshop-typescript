--- conflicted
+++ resolved
@@ -33,19 +33,11 @@
         specifier: ^3.703.0
         version: 3.703.0
       '@aws-sdk/lib-dynamodb':
-<<<<<<< HEAD
-        specifier: ^3.699.0
-        version: 3.699.0(@aws-sdk/client-dynamodb@3.705.0)
-      '@aws-sdk/util-dynamodb':
-        specifier: ^3.699.0
-        version: 3.699.0(@aws-sdk/client-dynamodb@3.705.0)
-=======
         specifier: ^3.704.0
-        version: 3.704.0(@aws-sdk/client-dynamodb@3.699.0)
+        version: 3.704.0(@aws-sdk/client-dynamodb@3.705.0)
       '@aws-sdk/util-dynamodb':
         specifier: ^3.704.0
-        version: 3.704.0(@aws-sdk/client-dynamodb@3.699.0)
->>>>>>> 0b590372
+        version: 3.704.0(@aws-sdk/client-dynamodb@3.705.0)
       esbuild:
         specifier: ^0.24.0
         version: 0.24.0
@@ -2792,19 +2784,11 @@
       mnemonist: 0.38.3
       tslib: 2.8.1
 
-<<<<<<< HEAD
   '@aws-sdk/lib-dynamodb@3.699.0(@aws-sdk/client-dynamodb@3.705.0)':
-=======
-  '@aws-sdk/lib-dynamodb@3.704.0(@aws-sdk/client-dynamodb@3.699.0)':
->>>>>>> 0b590372
     dependencies:
       '@aws-sdk/client-dynamodb': 3.705.0
       '@aws-sdk/core': 3.696.0
-<<<<<<< HEAD
-      '@aws-sdk/util-dynamodb': 3.699.0(@aws-sdk/client-dynamodb@3.705.0)
-=======
-      '@aws-sdk/util-dynamodb': 3.704.0(@aws-sdk/client-dynamodb@3.699.0)
->>>>>>> 0b590372
+      '@aws-sdk/util-dynamodb': 3.704.0(@aws-sdk/client-dynamodb@3.705.0)
       '@smithy/core': 2.5.4
       '@smithy/smithy-client': 3.4.5
       '@smithy/types': 3.7.1

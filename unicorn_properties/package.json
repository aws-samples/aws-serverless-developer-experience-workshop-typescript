--- conflicted
+++ resolved
@@ -25,13 +25,8 @@
   "devDependencies": {
     "@aws-sdk/client-cloudformation": "^3.699.0",
     "@aws-sdk/client-cloudwatch-logs": "^3.699.0",
-<<<<<<< HEAD
     "@aws-sdk/client-eventbridge": "^3.703.0",
-    "@aws-sdk/lib-dynamodb": "^3.699.0",
-=======
-    "@aws-sdk/client-eventbridge": "^3.699.0",
     "@aws-sdk/lib-dynamodb": "^3.704.0",
->>>>>>> 961ddb44
     "@types/aws-lambda": "^8.10.146",
     "@types/jest": "^29.5.12",
     "@types/node": "^22.10.1",

--- conflicted
+++ resolved
@@ -27,13 +27,8 @@
         specifier: ^3.699.0
         version: 3.699.0
       '@aws-sdk/util-dynamodb':
-<<<<<<< HEAD
         specifier: ^3.704.0
-        version: 3.704.0(@aws-sdk/client-dynamodb@3.699.0)
-=======
-        specifier: ^3.699.0
-        version: 3.699.0(@aws-sdk/client-dynamodb@3.705.0)
->>>>>>> 1a92cc21
+        version: 3.704.0(@aws-sdk/client-dynamodb@3.705.0)
       esbuild:
         specifier: ^0.24.0
         version: 0.24.0
